from __future__ import annotations

import enum
from datetime import datetime
from typing import Optional, List
from enum import Enum

from sqlmodel import Field, SQLModel, Relationship


class Role(str, enum.Enum):
    employee = "employee"
    admin = "admin"


class UserBase(SQLModel):
    email: str = Field(index=True, nullable=False, unique=True, sa_column_kwargs={"unique": True})
    full_name: Optional[str] = None
    department: Optional[str] = None
    is_active: bool = True
    role: Role = Field(default=Role.employee, nullable=False)


class User(UserBase, table=True):
    id: Optional[int] = Field(default=None, primary_key=True)
    hashed_password: str
    created_at: datetime = Field(default_factory=datetime.utcnow, nullable=False)

    # GDPR-related fields
    data_processing_consent: bool = True
    analytics_consent: bool = False
    marketing_consent: bool = False
    consent_date: Optional[datetime] = None
    privacy_policy_version: str = "1.0"
    last_privacy_policy_acceptance: Optional[datetime] = None
    data_retention_override: Optional[int] = None  # Custom retention period in days

    # Anonymization tracking
    is_anonymized: bool = False
    anonymized_at: Optional[datetime] = None
    anonymization_method: Optional[str] = None

    # Account deletion
    deletion_requested_at: Optional[datetime] = None
    deletion_scheduled_for: Optional[datetime] = None

    # Relationships
<<<<<<< HEAD
    consents: List["UserConsent"] = Relationship(back_populates="user")
    processing_logs: List["DataProcessingLog"] = Relationship(back_populates="user")
    export_requests: List["DataExportRequest"] = Relationship(back_populates="user")
=======
    # Use built-in `list[...]` generics instead of `typing.List[...]` so SQLAlchemy receives
    # the plain model class (UserConsent / DataProcessingLog / DataExportRequest) rather than
    # the unreduced generic string "List[Model]", which triggers a mapper error in SQLAlchemy ≥2.
    consents: list["UserConsent"] = Relationship(back_populates="user")
    processing_logs: list["DataProcessingLog"] = Relationship(back_populates="user")
    export_requests: list["DataExportRequest"] = Relationship(back_populates="user")
>>>>>>> 27374b69


# --- Token management (optional for future blacklisting / refresh) ---
class RevokedToken(SQLModel, table=True):
    id: Optional[int] = Field(default=None, primary_key=True)
    jti: str = Field(index=True, unique=True)
    revoked_at: datetime = Field(default_factory=datetime.utcnow)


# --- Test Engine models ---

class TestTemplate(SQLModel, table=True):
    id: Optional[int] = Field(default=None, primary_key=True)
    key: str = Field(index=True, unique=True)
    name: str
    description: Optional[str] = None

    questions: list["Question"] = Relationship(back_populates="template")


class Question(SQLModel, table=True):
    id: Optional[int] = Field(default=None, primary_key=True)
    template_id: int = Field(foreign_key="testtemplate.id")
    text: str
    order: int
    min_value: int = 0
    max_value: int = 5
    weight: float = 1.0
    dimension_pair: str | None = Field(default=None, max_length=2)  # e.g., "IE", "SN", "D" etc.
    positive_letter: str | None = Field(default=None, max_length=1)
    show_if_question_id: Optional[int] = Field(default=None, foreign_key="question.id")
    show_if_value: Optional[int] = None

    template: TestTemplate = Relationship(back_populates="questions")


class TestAttempt(SQLModel, table=True):
    id: Optional[int] = Field(default=None, primary_key=True)
    template_id: int = Field(foreign_key="testtemplate.id")
    user_id: int = Field(foreign_key="user.id")
    created_at: datetime = Field(default_factory=datetime.utcnow)
    raw_score: Optional[float] = None
    normalized_score: Optional[float] = None
    interpretation: Optional[str] = None

    # GDPR compliance fields
    is_anonymized: bool = False
    anonymized_at: Optional[datetime] = None
    retention_expires_at: Optional[datetime] = None
    legal_basis: str = "legitimate_interest"  # GDPR legal basis
    consent_id: Optional[int] = Field(default=None, foreign_key="userconsent.id")
    
    # For anonymized data
    anonymized_user_hash: Optional[str] = None  # Hash for linking anonymized records
    department_hash: Optional[str] = None  # Anonymized department identifier

    responses: list["Response"] = Relationship(back_populates="attempt")


class Response(SQLModel, table=True):
    id: Optional[int] = Field(default=None, primary_key=True)
    attempt_id: int = Field(foreign_key="testattempt.id")
    question_id: int = Field(foreign_key="question.id")
    value: int

    attempt: TestAttempt = Relationship(back_populates="responses")


class ResourceType(str, enum.Enum):
    article = "article"
    video = "video"
    course = "course"


class Resource(SQLModel, table=True):
    id: Optional[int] = Field(default=None, primary_key=True)
    title: str
    description: Optional[str] = None
    url: str
    type: ResourceType = Field(default=ResourceType.article)
    tags: Optional[str] = None  # comma separated
    created_at: datetime = Field(default_factory=datetime.utcnow)


class ConsentType(str, Enum):
    DATA_PROCESSING = "data_processing"
    ANALYTICS = "analytics"
    MARKETING = "marketing"
    RESEARCH = "research"

class UserConsent(SQLModel, table=True):
    id: Optional[int] = Field(default=None, primary_key=True)
    user_id: int = Field(foreign_key="user.id")
    consent_type: ConsentType
    granted: bool = True
    granted_at: datetime = Field(default_factory=datetime.utcnow)
    withdrawn_at: Optional[datetime] = None
    ip_address: Optional[str] = None
    user_agent: Optional[str] = None
    version: str = "1.0"  # Consent version for tracking changes

    # Relationships
    user: Optional["User"] = Relationship(back_populates="consents")

class DataProcessingLog(SQLModel, table=True):
    """Audit trail for data processing activities (GDPR Article 30)"""
    id: Optional[int] = Field(default=None, primary_key=True)
    user_id: Optional[int] = Field(foreign_key="user.id")
    activity_type: str  # "assessment", "report_generation", "data_export", etc.
    purpose: str  # Legal basis for processing
    data_categories: str  # JSON string of data categories processed
    recipients: Optional[str] = None  # Who received the data
    retention_period: Optional[str] = None
    security_measures: Optional[str] = None
    created_at: datetime = Field(default_factory=datetime.utcnow)
    created_by: Optional[int] = Field(foreign_key="user.id")

    # Relationships
    user: Optional["User"] = Relationship(back_populates="processing_logs")

class DataRetentionPolicy(SQLModel, table=True):
    """Define data retention policies for different data types"""
    id: Optional[int] = Field(default=None, primary_key=True)
    data_type: str  # "assessment_results", "personal_data", "analytics", etc.
    retention_period_days: int
    purpose: str
    legal_basis: str
    auto_delete: bool = True
    created_at: datetime = Field(default_factory=datetime.utcnow)
    updated_at: Optional[datetime] = None

class DataExportRequest(SQLModel, table=True):
    """Track data export requests (GDPR Article 20 - Right to data portability)"""
    id: Optional[int] = Field(default=None, primary_key=True)
    user_id: int = Field(foreign_key="user.id")
    request_type: str  # "export", "deletion", "rectification"
    status: str = "pending"  # "pending", "processing", "completed", "rejected"
    requested_at: datetime = Field(default_factory=datetime.utcnow)
    completed_at: Optional[datetime] = None
    file_path: Optional[str] = None
    file_size_bytes: Optional[int] = None
    expires_at: Optional[datetime] = None  # When the export link expires
    notes: Optional[str] = None

    # Relationships
    user: Optional["User"] = Relationship(back_populates="export_requests")

<|MERGE_RESOLUTION|>--- conflicted
+++ resolved
@@ -45,18 +45,12 @@
     deletion_scheduled_for: Optional[datetime] = None
 
     # Relationships
-<<<<<<< HEAD
-    consents: List["UserConsent"] = Relationship(back_populates="user")
-    processing_logs: List["DataProcessingLog"] = Relationship(back_populates="user")
-    export_requests: List["DataExportRequest"] = Relationship(back_populates="user")
-=======
     # Use built-in `list[...]` generics instead of `typing.List[...]` so SQLAlchemy receives
     # the plain model class (UserConsent / DataProcessingLog / DataExportRequest) rather than
     # the unreduced generic string "List[Model]", which triggers a mapper error in SQLAlchemy ≥2.
     consents: list["UserConsent"] = Relationship(back_populates="user")
     processing_logs: list["DataProcessingLog"] = Relationship(back_populates="user")
     export_requests: list["DataExportRequest"] = Relationship(back_populates="user")
->>>>>>> 27374b69
 
 
 # --- Token management (optional for future blacklisting / refresh) ---
